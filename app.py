--- conflicted
+++ resolved
@@ -39,19 +39,6 @@
 
 # Ensure new tables exist
 with app.app_context():
-<<<<<<< HEAD
-    db.create_all()
-=======
-    db.create_all()   
-    # Now patch the boxes table if needed
-    with db.engine.begin() as conn:
-        result = conn.execute(text("PRAGMA table_info(boxes)"))
-        cols   = [row[1] for row in result]
-        if 'operator' not in cols:
-            conn.execute(text("ALTER TABLE boxes ADD COLUMN operator VARCHAR(50)"))
-        if 'qc_operator' not in cols:
-            conn.execute(text("ALTER TABLE boxes ADD COLUMN qc_operator VARCHAR(50)"))
->>>>>>> 3928ab07
 
 # Import models after db initialization
 from models import HardwareType, LotNumber, Box, PullEvent, ActionLog
