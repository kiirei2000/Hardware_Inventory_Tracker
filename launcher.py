--- conflicted
+++ resolved
@@ -123,15 +123,13 @@
             stderr = self.flask_process.stderr.read().decode(errors="ignore")
             stdout = self.flask_process.stdout.read().decode(errors="ignore")
             
-<<<<<<< HEAD
             # Check if process is still running and show any errors
-=======
->>>>>>> db225ece
+
             if self.flask_process.poll() is None:
                 print(f"✓ Server started successfully on port {port}")
                 return True
             else:
-<<<<<<< HEAD
+
                 print(f"✗ Server failed to start")
                 # Get error output
                 try:
@@ -142,13 +140,7 @@
                         print(f"Error: {stderr}")
                 except subprocess.TimeoutExpired:
                     pass
-=======
-                print("✗ Server failed to start.")
-                print("STDERR:")
-                print(stderr.strip())
-                print("STDOUT:")
-                print(stdout.strip())
->>>>>>> db225ece
+
                 return False
 
                 
