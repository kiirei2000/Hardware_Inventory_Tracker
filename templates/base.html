<!DOCTYPE html>
<html lang="en">
<head>
    <meta charset="UTF-8">
    <meta name="viewport" content="width=device-width, initial-scale=1.0">
    <title>{% block title %}Hardware Inventory Tracker{% endblock %}</title>
    
    <!-- Bootstrap CSS (Replit themed) -->
    <link href="https://cdn.replit.com/agent/bootstrap-agent-dark-theme.min.css" rel="stylesheet">
    
    <!-- Font Awesome for icons -->
    <link rel="stylesheet" href="https://cdnjs.cloudflare.com/ajax/libs/font-awesome/6.0.0/css/all.min.css">
    
    <!-- Custom CSS -->
    <link rel="stylesheet" href="{{ url_for('static', filename='css/custom.css') }}">
    
    <style>
        /* Professional full-screen layout */
        html, body {
            height: 100%;
            margin: 0;
            overflow: hidden;
        }
        
        #main-container {
            display: flex;
            flex-direction: column;
            height: 100vh;
        }
        
        /* Professional color palette */
        :root {
            --bs-body-bg: #f8f9fa;
            --bs-body-color: #343a40;
            --bs-primary: #0056b3;
            --bs-secondary: #6c757d;
            --bs-border-radius: .5rem;
        }
        
        .navbar, .card { 
            box-shadow: 0 1px 4px rgba(0,0,0,0.06); 
        }
        
        .btn-primary { 
            background-color: var(--bs-primary); 
            border-color: var(--bs-primary); 
        }
        
        .btn-primary:hover { 
            background-color: #004494;
            border-color: #004494;
        }
        
        .text-primary { 
            color: var(--bs-primary) !important; 
        }
        
        /* Card improvements */
        .card { 
            border-radius: .75rem;
            border: 0;
        }
        
        .card-body { 
            padding: 1.5rem; 
        }
        
        .hover-lift:hover {
            transform: translateY(-4px);
            box-shadow: 0 8px 24px rgba(0,0,0,0.12);
            transition: all 0.3s ease;
        }
        
        /* Form improvements */
        .form-label { 
            margin-bottom: .5rem;
            font-weight: 500;
        }
        
        .form-control-lg { 
            padding: .75rem 1rem; 
            font-size: 1.125rem; 
        }
        
        /* Main content area scrolling */
        .main-content {
            flex: 1;
            overflow-y: auto;
            padding: 1.5rem;
<<<<<<< HEAD
=======
            margin-left: 250px;
            transition: margin-left 0.3s ease;
>>>>>>> 8188ba3e
        }
        
        /* Footer fixed at bottom */
        .app-footer {
            flex-shrink: 0;
        }
    </style>
</head>
<body>
    <div id="main-container">
<<<<<<< HEAD
        <!-- Navigation -->
        <nav class="navbar navbar-expand-lg navbar-dark bg-primary">
            <div class="container-fluid">
                <a class="navbar-brand" href="{{ url_for('index') }}">
                    <i class="fas fa-boxes me-2"></i>
                    Inventory Tracker
                </a>
                
                <button class="navbar-toggler" type="button" data-bs-toggle="collapse" data-bs-target="#navbarNav">
                    <span class="navbar-toggler-icon"></span>
                </button>
                
                <div class="collapse navbar-collapse" id="navbarNav">
                    <ul class="navbar-nav ms-auto">
                        <li class="nav-item">
                            <a class="nav-link" href="{{ url_for('index') }}">
                                <i class="fas fa-home me-1"></i>Home
                            </a>
                        </li>
                        <li class="nav-item">
                            <a class="nav-link" href="{{ url_for('add_box') }}">
                                <i class="fas fa-plus me-1"></i>Add Box
                            </a>
                        </li>
                        <li class="nav-item">
                            <a class="nav-link" href="{{ url_for('log_event') }}">
                                <i class="fas fa-exchange-alt me-1"></i>Log Event
                            </a>
                        </li>
                        <li class="nav-item">
                            <a class="nav-link" href="{{ url_for('dashboard') }}">
                                <i class="fas fa-chart-bar me-1"></i>Dashboard
                            </a>
                        </li>
                    </ul>
                    
                    <!-- Admin Status -->
                    <ul class="navbar-nav ms-auto">
                        {% if session.get('is_admin') %}
                        <li class="nav-item dropdown">
                            <a class="nav-link dropdown-toggle" href="#" id="adminDropdown" role="button" 
                               data-bs-toggle="dropdown" aria-expanded="false">
                                <i class="fas fa-shield-alt me-1"></i>Admin: {{ session.get('admin_username') }}
                            </a>
                            <ul class="dropdown-menu" aria-labelledby="adminDropdown">
                                <li><a class="dropdown-item" href="{{ url_for('manage_boxes') }}">
                                    <i class="fas fa-cogs me-1"></i>Manage Boxes
                                </a></li>
                                <li><a class="dropdown-item" href="{{ url_for('action_log') }}">
                                    <i class="fas fa-history me-1"></i>Action Log
                                </a></li>
                                <li><hr class="dropdown-divider"></li>
                                <li><a class="dropdown-item" href="{{ url_for('admin_logout') }}">
                                    <i class="fas fa-sign-out-alt me-1"></i>Logout
                                </a></li>
                            </ul>
                        </li>
                        {% else %}
                        <li class="nav-item">
                            <a class="nav-link" href="{{ url_for('admin_login') }}">
                                <i class="fas fa-sign-in-alt me-1"></i>Admin Login
                            </a>
                        </li>
                        {% endif %}
                    </ul>
                </div>
            </div>
        </nav>

        <!-- Flash Messages -->
        {% with messages = get_flashed_messages(with_categories=true) %}
            {% if messages %}
                <div class="container-fluid px-4 pt-3">
                    {% for category, message in messages %}
                        <div class="alert alert-{{ 'danger' if category == 'error' else 'success' if category == 'success' else 'warning' }} alert-dismissible fade show" role="alert">
                            <i class="fas fa-{{ 'exclamation-triangle' if category == 'error' else 'check-circle' if category == 'success' else 'info-circle' }} me-2"></i>
                            {{ message }}
                            <button type="button" class="btn-close" data-bs-dismiss="alert"></button>
                        </div>
                    {% endfor %}
                </div>
            {% endif %}
        {% endwith %}

        <!-- Main Content -->
        <main class="main-content">
=======
        <!-- Sidebar Navigation -->
        <div class="sidebar" id="sidebar">
            <div class="sidebar-header">
                <div class="sidebar-brand">
                    <i class="fas fa-boxes me-2"></i>
                    <span class="brand-text">Inventory Tracker</span>
                </div>
            </div>
            
            <div class="sidebar-menu">
                <a class="sidebar-item" href="{{ url_for('index') }}">
                    <i class="fas fa-home"></i>
                    <span class="item-text">Home</span>
                </a>
                <a class="sidebar-item" href="{{ url_for('add_box') }}">
                    <i class="fas fa-plus"></i>
                    <span class="item-text">Add Box</span>
                </a>
                <a class="sidebar-item" href="{{ url_for('log_event') }}">
                    <i class="fas fa-exchange-alt"></i>
                    <span class="item-text">Log Event</span>
                </a>
                <a class="sidebar-item" href="{{ url_for('dashboard') }}">
                    <i class="fas fa-chart-bar"></i>
                    <span class="item-text">Dashboard</span>
                </a>
            </div>
            
            <div class="sidebar-admin">
                {% if session.get('is_admin') %}
                <div class="admin-dropdown">
                    <a class="sidebar-item admin-toggle" href="#" id="adminToggle">
                        <i class="fas fa-shield-alt"></i>
                        <span class="item-text">Admin</span>
                        <i class="fas fa-chevron-down dropdown-icon"></i>
                    </a>
                    <div class="admin-menu" id="adminMenu">
                        <a class="admin-menu-item" href="{{ url_for('manage_boxes') }}">
                            <i class="fas fa-cogs"></i>
                            <span>Manage Boxes</span>
                        </a>
                        <a class="admin-menu-item" href="{{ url_for('action_log') }}">
                            <i class="fas fa-history"></i>
                            <span>Action Log</span>
                        </a>
                        <a class="admin-menu-item" href="{{ url_for('admin_logout') }}">
                            <i class="fas fa-sign-out-alt"></i>
                            <span>Logout</span>
                        </a>
                    </div>
                </div>
                {% else %}
                <a class="sidebar-item" href="{{ url_for('admin_login') }}">
                    <i class="fas fa-sign-in-alt"></i>
                    <span class="item-text">Admin Login</span>
                </a>
                {% endif %}
            </div>
        </div>

        <!-- Main Content -->
        <main class="main-content">
            <!-- Flash Messages -->
            {% with messages = get_flashed_messages(with_categories=true) %}
                {% if messages %}
                    <div class="container-fluid px-4 pt-3">
                        {% for category, message in messages %}
                            <div class="alert alert-{{ 'danger' if category == 'error' else 'success' if category == 'success' else 'warning' }} alert-dismissible fade show" role="alert">
                                <i class="fas fa-{{ 'exclamation-triangle' if category == 'error' else 'check-circle' if category == 'success' else 'info-circle' }} me-2"></i>
                                {{ message }}
                                <button type="button" class="btn-close" data-bs-dismiss="alert"></button>
                            </div>
                        {% endfor %}
                    </div>
                {% endif %}
            {% endwith %}
            
>>>>>>> 8188ba3e
            <div class="container-fluid">
                {% block content %}{% endblock %}
            </div>
        </main>

        <!-- Footer -->
        <footer class="app-footer bg-secondary text-center py-3">
            <div class="container">
                <small class="text-muted">
                    <i class="fas fa-box me-1"></i>
                    Hardware Inventory Tracker &copy; 2025
                </small>
            </div>
        </footer>
    </div>

    <!-- Bootstrap JS -->
    <script src="https://cdn.jsdelivr.net/npm/bootstrap@5.3.0/dist/js/bootstrap.bundle.min.js"></script>
    
    <!-- Custom JS -->
    <script src="{{ url_for('static', filename='js/barcode.js') }}"></script>
    
    <!-- Sidebar JS -->
    <script>
        document.addEventListener('DOMContentLoaded', function() {
            const adminToggle = document.getElementById('adminToggle');
            const adminMenu = document.getElementById('adminMenu');
            
            if (adminToggle && adminMenu) {
                adminToggle.addEventListener('click', function(e) {
                    e.preventDefault();
                    adminToggle.classList.toggle('active');
                    adminMenu.classList.toggle('show');
                });
            }
        });
    </script>
    
    {% block scripts %}{% endblock %}
</body>
</html><|MERGE_RESOLUTION|>--- conflicted
+++ resolved
@@ -87,11 +87,8 @@
             flex: 1;
             overflow-y: auto;
             padding: 1.5rem;
-<<<<<<< HEAD
-=======
             margin-left: 250px;
             transition: margin-left 0.3s ease;
->>>>>>> 8188ba3e
         }
         
         /* Footer fixed at bottom */
@@ -102,94 +99,6 @@
 </head>
 <body>
     <div id="main-container">
-<<<<<<< HEAD
-        <!-- Navigation -->
-        <nav class="navbar navbar-expand-lg navbar-dark bg-primary">
-            <div class="container-fluid">
-                <a class="navbar-brand" href="{{ url_for('index') }}">
-                    <i class="fas fa-boxes me-2"></i>
-                    Inventory Tracker
-                </a>
-                
-                <button class="navbar-toggler" type="button" data-bs-toggle="collapse" data-bs-target="#navbarNav">
-                    <span class="navbar-toggler-icon"></span>
-                </button>
-                
-                <div class="collapse navbar-collapse" id="navbarNav">
-                    <ul class="navbar-nav ms-auto">
-                        <li class="nav-item">
-                            <a class="nav-link" href="{{ url_for('index') }}">
-                                <i class="fas fa-home me-1"></i>Home
-                            </a>
-                        </li>
-                        <li class="nav-item">
-                            <a class="nav-link" href="{{ url_for('add_box') }}">
-                                <i class="fas fa-plus me-1"></i>Add Box
-                            </a>
-                        </li>
-                        <li class="nav-item">
-                            <a class="nav-link" href="{{ url_for('log_event') }}">
-                                <i class="fas fa-exchange-alt me-1"></i>Log Event
-                            </a>
-                        </li>
-                        <li class="nav-item">
-                            <a class="nav-link" href="{{ url_for('dashboard') }}">
-                                <i class="fas fa-chart-bar me-1"></i>Dashboard
-                            </a>
-                        </li>
-                    </ul>
-                    
-                    <!-- Admin Status -->
-                    <ul class="navbar-nav ms-auto">
-                        {% if session.get('is_admin') %}
-                        <li class="nav-item dropdown">
-                            <a class="nav-link dropdown-toggle" href="#" id="adminDropdown" role="button" 
-                               data-bs-toggle="dropdown" aria-expanded="false">
-                                <i class="fas fa-shield-alt me-1"></i>Admin: {{ session.get('admin_username') }}
-                            </a>
-                            <ul class="dropdown-menu" aria-labelledby="adminDropdown">
-                                <li><a class="dropdown-item" href="{{ url_for('manage_boxes') }}">
-                                    <i class="fas fa-cogs me-1"></i>Manage Boxes
-                                </a></li>
-                                <li><a class="dropdown-item" href="{{ url_for('action_log') }}">
-                                    <i class="fas fa-history me-1"></i>Action Log
-                                </a></li>
-                                <li><hr class="dropdown-divider"></li>
-                                <li><a class="dropdown-item" href="{{ url_for('admin_logout') }}">
-                                    <i class="fas fa-sign-out-alt me-1"></i>Logout
-                                </a></li>
-                            </ul>
-                        </li>
-                        {% else %}
-                        <li class="nav-item">
-                            <a class="nav-link" href="{{ url_for('admin_login') }}">
-                                <i class="fas fa-sign-in-alt me-1"></i>Admin Login
-                            </a>
-                        </li>
-                        {% endif %}
-                    </ul>
-                </div>
-            </div>
-        </nav>
-
-        <!-- Flash Messages -->
-        {% with messages = get_flashed_messages(with_categories=true) %}
-            {% if messages %}
-                <div class="container-fluid px-4 pt-3">
-                    {% for category, message in messages %}
-                        <div class="alert alert-{{ 'danger' if category == 'error' else 'success' if category == 'success' else 'warning' }} alert-dismissible fade show" role="alert">
-                            <i class="fas fa-{{ 'exclamation-triangle' if category == 'error' else 'check-circle' if category == 'success' else 'info-circle' }} me-2"></i>
-                            {{ message }}
-                            <button type="button" class="btn-close" data-bs-dismiss="alert"></button>
-                        </div>
-                    {% endfor %}
-                </div>
-            {% endif %}
-        {% endwith %}
-
-        <!-- Main Content -->
-        <main class="main-content">
-=======
         <!-- Sidebar Navigation -->
         <div class="sidebar" id="sidebar">
             <div class="sidebar-header">
@@ -267,7 +176,6 @@
                 {% endif %}
             {% endwith %}
             
->>>>>>> 8188ba3e
             <div class="container-fluid">
                 {% block content %}{% endblock %}
             </div>
