--- conflicted
+++ resolved
@@ -3,116 +3,13 @@
 {% block title %}Event History - {{ box.box_id }}{% endblock %}
 
 {% block content %}
-<<<<<<< HEAD
-<div class="d-flex justify-content-between align-items-center mb-4">
-=======
 <div class="d-flex justify-content-between align-items-center mb-4 no-print">
->>>>>>> 8188ba3e
   <h2><i class="fas fa-history me-2"></i>Event History</h2>
   <a class="btn btn-secondary" href="{{ url_for('dashboard') }}">
     <i class="fas fa-arrow-left me-1"></i>Back to Dashboard
   </a>
 </div>
 
-<<<<<<< HEAD
-<!-- Box Information -->
-<div class="card mb-4">
-  <div class="card-header bg-info text-white">
-    <h5 class="mb-0"><i class="fas fa-box me-2"></i>Box Information</h5>
-  </div>
-  <div class="card-body">
-    <div class="row">
-      <div class="col-md-6">
-        <dl class="row">
-          <dt class="col-sm-4">Box ID:</dt>
-          <dd class="col-sm-8"><strong>{{ box.box_id }}</strong></dd>
-          <dt class="col-sm-4">Hardware Type:</dt>
-          <dd class="col-sm-8">
-            <span class="badge bg-primary">{{ hardware_type.name }}</span>
-          </dd>
-        </dl>
-      </div>
-      <div class="col-md-6">
-        <dl class="row">
-          <dt class="col-sm-4">Box Number:</dt>
-          <dd class="col-sm-8">{{ box.box_number }}</dd>
-          <dt class="col-sm-4">Initial Quantity:</dt>
-          <dd class="col-sm-8">{{ box.initial_quantity }}</dd>
-          <dt class="col-sm-4">Available Quantity:</dt>
-          <dd class="col-sm-8">
-            <strong class="{{ 'text-danger' if box.remaining_quantity == 0 else 'text-warning' if box.remaining_quantity < 10 else 'text-success' }}">
-              {{ box.remaining_quantity }}
-            </strong>
-          </dd>
-        </dl>
-      </div>
-    </div>
-  </div>
-</div>
-
-<!-- Event History Table -->
-<div class="card">
-  <div class="card-header">
-    <h5 class="mb-0">
-      <i class="fas fa-list me-2"></i>
-      Event History ({{ pull_events|length }} events)
-    </h5>
-  </div>
-  <div class="card-body p-0">
-    {% if pull_events %}
-      <div class="table-responsive">
-        <table class="table table-hover mb-0">
-          <thead class="table-dark">
-            <tr>
-              <th>Date & Time</th>
-              <th>Event Type</th>
-              <th>Quantity</th>
-              <th>MO</th>
-              <th>Operator</th>
-              <th>QC Personnel</th>
-            </tr>
-          </thead>
-          <tbody>
-            {% for event in pull_events %}
-            <tr>
-              <td>{{ event.timestamp.strftime('%Y-%m-%d %H:%M:%S') }}</td>
-              <td>
-                {% if event.quantity < 0 %}
-                  <span class="badge bg-warning text-dark">
-                    <i class="fas fa-minus me-1"></i>Pull
-                  </span>
-                {% else %}
-                  <span class="badge bg-success">
-                    <i class="fas fa-plus me-1"></i>Return
-                  </span>
-                {% endif %}
-              </td>
-              <td>
-                {% if event.quantity < 0 %}
-                  <span class="text-warning">{{ event.quantity }}</span>
-                {% else %}
-                  <span class="text-success">+{{ event.quantity }}</span>
-                {% endif %}
-              </td>
-              <td>{{ event.mo or '-' }}</td>
-              <td>{{ event.operator or '-' }}</td>
-              <td>{{ event.qc_personnel or '-' }}</td>
-            </tr>
-            {% endfor %}
-          </tbody>
-        </table>
-      </div>
-    {% else %}
-      <div class="text-center py-5">
-        <i class="fas fa-history fa-3x text-muted mb-3"></i>
-        <h5 class="text-muted">No events recorded</h5>
-        <p class="text-muted">
-          This box hasn't had any pulls or returns yet.
-          <a href="{{ url_for('log_event') }}">Log an event</a> to start.
-        </p>
-      </div>
-    {% endif %}
-=======
 <div class="printable">
   <!-- Box Information -->
   <div class="card mb-4">
@@ -218,7 +115,6 @@
         </div>
       {% endif %}
     </div>
->>>>>>> 8188ba3e
   </div>
 </div>
 
@@ -252,13 +148,6 @@
 {% block scripts %}
 <style>
 @media print {
-<<<<<<< HEAD
-  /* hide everything except cards & the table */
-  body * { visibility: hidden; }
-  .card, table, .card * , table * { visibility: visible; }
-  .no-print { display: none !important; }
-  .card { page-break-inside: avoid; margin-bottom: 1rem; }
-=======
   /* 1) Landscape orientation */
   @page { 
     size: A4 landscape; 
@@ -316,7 +205,6 @@
     background-color: #f8f9fa !important;
     border: 1px solid #000 !important;
   }
->>>>>>> 8188ba3e
 }
 </style>
 {% endblock %}